--- conflicted
+++ resolved
@@ -2,1746 +2,11 @@
 const cors = require('cors');
 const helmet = require('helmet');
 const morgan = require('morgan');
-<<<<<<< HEAD
-const bcrypt = require('bcryptjs');
-const jwt = require('jsonwebtoken');
-const { body, validationResult } = require('express-validator');
-const rateLimit = require('express-rate-limit');
-const slowDown = require('express-slow-down');
-const crypto = require('crypto');
-const { v4: uuidv4 } = require('uuid');
-const cookieParser = require('cookie-parser');
-const nodemailer = require('nodemailer');
-const multer = require('multer');
-const csv = require('csv-parser');
-const fs = require('fs');
-const path = require('path');
-require('dotenv').config();
-
-const app = express();
-const PORT = process.env.PORT || 3001;
-
-// Security configuration
-const SECURITY_CONFIG = {
-  MAX_LOGIN_ATTEMPTS: 5,
-  LOCKOUT_DURATION_MINUTES: 15,
-  SESSION_DURATION_HOURS: 2,
-  PASSWORD_EXPIRY_DAYS: 90,
-  RATE_LIMIT_WINDOW_MS: 15 * 60 * 1000, // 15 minutes
-  RATE_LIMIT_MAX_REQUESTS: 100,
-  SLOW_DOWN_WINDOW_MS: 15 * 60 * 1000, // 15 minutes
-  SLOW_DOWN_DELAY_MS: 500,
-  // Enhanced security settings
-  MIN_PASSWORD_LENGTH: 12, // Increased from 8
-  PASSWORD_COMPLEXITY_REQUIRED: true,
-  SESSION_FINGERPRINTING: true,
-  API_VERSION: 'v1',
-  REQUEST_TIMEOUT_MS: 30000,
-  MAX_REQUEST_SIZE: '10mb'
-};
-
-// Email configuration
-const EMAIL_CONFIG = {
-  VERIFICATION_CODE_EXPIRY_MINUTES: 15,
-  FROM_EMAIL: process.env.EMAIL_FROM || 'noreply@dsutd2025.com',
-  FROM_NAME: 'DSUTD 2025'
-};
-
-// Create email transporter
-const createEmailTransporter = () => {
-  return nodemailer.createTransport({
-    service: 'gmail',
-    auth: {
-      user: process.env.EMAIL_USER,
-      pass: process.env.EMAIL_PASSWORD // Use App Password for Gmail
-    }
-  });
-};
-
-// Rate limiting for login attempts
-const loginRateLimit = rateLimit({
-  windowMs: 15 * 60 * 1000, // 15 minutes
-  max: 5, // 5 attempts per 15 minutes
-  message: { error: 'Too many login attempts. Please try again later.' },
-  standardHeaders: true,
-  legacyHeaders: false,
-  skipSuccessfulRequests: true
-});
-
-// Slow down for login attempts
-const loginSlowDown = slowDown({
-  windowMs: 15 * 60 * 1000, // 15 minutes
-  delayAfter: 2, // Allow 2 requests per 15 minutes without delay
-  delayMs: 1000, // Add 1 second delay per request after delayAfter
-  skipSuccessfulRequests: true
-});
-
-// General rate limiting
-const generalRateLimit = rateLimit({
-  windowMs: SECURITY_CONFIG.RATE_LIMIT_WINDOW_MS,
-  max: SECURITY_CONFIG.RATE_LIMIT_MAX_REQUESTS,
-  message: { error: 'Too many requests. Please try again later.' },
-  standardHeaders: true,
-  legacyHeaders: false
-});
-
-// Middleware
-app.use(helmet({
-  contentSecurityPolicy: {
-    directives: {
-      defaultSrc: ["'self'"],
-      styleSrc: ["'self'", "'unsafe-inline'"],
-      scriptSrc: ["'self'"],
-      imgSrc: ["'self'", "data:", "https:"],
-    },
-  },
-  hsts: {
-    maxAge: 31536000,
-    includeSubDomains: true,
-    preload: true
-  }
-}));
-app.use(cors({
-  origin: process.env.FRONTEND_URL || 'http://localhost:3000',
-  credentials: true,
-  methods: ['GET', 'POST', 'PUT', 'DELETE'],
-  allowedHeaders: ['Content-Type', 'Authorization']
-}));
-app.use(morgan('combined'));
-app.use(express.json({ limit: '10mb' }));
-app.use(express.urlencoded({ extended: true, limit: '10mb' }));
-app.use(cookieParser());
-
-// --- ADD MULter CONFIGURATION ---
-// Configure Multer for temporary file storage
-const upload = multer({ dest: 'uploads/' }); 
-const uploadsDir = path.join(__dirname, 'uploads');
-if (!fs.existsSync(uploadsDir)){
-    fs.mkdirSync(uploadsDir, { recursive: true });
-}
-
-// Apply general rate limiting
-app.use(generalRateLimit);
-
-// Database connection
-const { Pool } = require('pg');
-const e = require('express');
-const pool = new Pool({
-  connectionString: process.env.DATABASE_URL,
-});
-
-// Critical security check - JWT secret must be provided
-const JWT_SECRET = process.env.JWT_SECRET;
-if (!JWT_SECRET || JWT_SECRET === 'your-secret-key-change-in-production') {
-  console.error('CRITICAL SECURITY ERROR: JWT_SECRET environment variable is not set or is using default value!');
-  console.error('Please set a strong, unique JWT_SECRET in your environment variables.');
-  process.exit(1);
-}
-
-// Validate JWT secret strength
-if (JWT_SECRET.length < 32) {
-  console.error('CRITICAL SECURITY ERROR: JWT_SECRET is too short. Must be at least 32 characters.');
-  process.exit(1);
-}
-
-// Enhanced middleware to verify JWT token
-const authenticateToken = async (req, res, next) => {
-  try {
-    // Get token from Authorization header or cookie
-    const authHeader = req.headers['authorization'];
-    const token = authHeader && authHeader.split(' ')[1] || req.cookies?.auth_token;
-
-    if (!token) {
-      return res.status(401).json({ error: 'Access token required' });
-    }
-
-    // Verify token
-    const decoded = jwt.verify(token, JWT_SECRET, {
-      issuer: 'dsutd2025-api',
-      audience: 'dsutd2025-frontend',
-      algorithms: ['HS256']
-    });
-
-    // Check if user still exists and is active
-    const userResult = await pool.query(
-      'SELECT id, student_id, email, role, is_active, session_token_version FROM users WHERE id = $1',
-      [decoded.userId]
-    );
-
-    if (userResult.rows.length === 0) {
-      return res.status(401).json({ error: 'User not found' });
-    }
-
-    const user = userResult.rows[0];
-
-    if (!user.is_active) {
-      return res.status(401).json({ error: 'Account is deactivated' });
-    }
-
-    // Check token version (for session invalidation)
-    if (decoded.tokenVersion !== user.session_token_version) {
-      await logSecurityEvent('TOKEN_INVALIDATED', 'Token version mismatch', user.id, {
-        studentId: user.student_id,
-        tokenVersion: decoded.tokenVersion,
-        currentVersion: user.session_token_version
-      });
-      return res.status(401).json({ error: 'Session expired' });
-    }
-
-    // Verify session exists and is valid
-    if (decoded.sessionId) {
-      const sessionResult = await pool.query(
-        'SELECT * FROM user_sessions WHERE session_id = $1 AND user_id = $2 AND is_active = true AND expires_at > NOW()',
-        [decoded.sessionId, user.id]
-      );
-
-      if (sessionResult.rows.length === 0) {
-        await logSecurityEvent('SESSION_INVALID', 'Invalid or expired session', user.id, {
-          studentId: user.student_id,
-          sessionId: decoded.sessionId
-        });
-        return res.status(401).json({ error: 'Session expired' });
-      }
-
-      // Update last activity
-      await pool.query(
-        'UPDATE user_sessions SET last_activity = NOW() WHERE session_id = $1',
-        [decoded.sessionId]
-      );
-    }
-
-    // Add user info to request
-    req.user = {
-      ...decoded,
-      currentUser: user,
-      role: user.role
-    };
-
-    next();
-  } catch (error) {
-    if (error.name === 'TokenExpiredError') {
-      return res.status(401).json({ error: 'Token expired' });
-    } else if (error.name === 'JsonWebTokenError') {
-      return res.status(401).json({ error: 'Invalid token' });
-    } else {
-      console.error('Authentication error:', error);
-      return res.status(500).json({ error: 'Authentication error' });
-    }
-  }
-};
-
-// Middleware to check if user is admin
-const requireAdmin = async (req, res, next) => {
-  if (!req.user || req.user.role !== 'admin') {
-    return res.status(403).json({ error: 'Admin access required' });
-  }
-  next();
-};
-
-// Security utility functions
-const getClientIP = (req) => {
-  return req.headers['x-forwarded-for'] || 
-         req.headers['x-real-ip'] || 
-         req.connection.remoteAddress || 
-         req.socket.remoteAddress || 
-         req.ip;
-};
-
-const getUserAgent = (req) => {
-  return req.headers['user-agent'] || 'Unknown';
-};
-
-const logSecurityEvent = async (eventType, eventDescription, userId = null, metadata = {}, req = null) => {
-  try {
-    const ipAddress = req ? getClientIP(req) : null;
-    const userAgent = req ? getUserAgent(req) : null;
-    
-    await pool.query(
-      `INSERT INTO security_events (user_id, event_type, event_description, ip_address, user_agent, metadata) 
-       VALUES ($1, $2, $3, $4, $5, $6)`,
-      [userId, eventType, eventDescription, ipAddress, userAgent, JSON.stringify(metadata)]
-    );
-  } catch (error) {
-    console.error('Error logging security event:', error);
-  }
-};
-
-const logLoginAttempt = async (studentId, success, failureReason = null, req = null) => {
-  try {
-    const ipAddress = req ? getClientIP(req) : null;
-    const userAgent = req ? getUserAgent(req) : null;
-    
-    await pool.query(
-      `INSERT INTO login_attempts (student_id, ip_address, user_agent, success, failure_reason) 
-       VALUES ($1, $2, $3, $4, $5)`,
-      [studentId, ipAddress, userAgent, success, failureReason]
-    );
-  } catch (error) {
-    console.error('Error logging login attempt:', error);
-  }
-};
-
-const checkAccountLockout = async (studentId) => {
-  try {
-    const result = await pool.query(
-      'SELECT failed_login_attempts, account_locked_until FROM users WHERE student_id = $1',
-      [studentId]
-    );
-    
-    if (result.rows.length === 0) return { locked: false };
-    
-    const user = result.rows[0];
-    
-    // Check if account is locked
-    if (user.account_locked_until && new Date() < user.account_locked_until) {
-      return { 
-        locked: true, 
-        lockedUntil: user.account_locked_until,
-        remainingMinutes: Math.ceil((user.account_locked_until - new Date()) / (1000 * 60))
-      };
-    }
-    
-    // Unlock account if lockout period has expired
-    if (user.account_locked_until && new Date() >= user.account_locked_until) {
-      await pool.query(
-        'UPDATE users SET failed_login_attempts = 0, account_locked_until = NULL WHERE student_id = $1',
-        [studentId]
-      );
-    }
-    
-    return { locked: false, failedAttempts: user.failed_login_attempts };
-  } catch (error) {
-    console.error('Error checking account lockout:', error);
-    return { locked: false };
-  }
-};
-
-const incrementFailedLoginAttempts = async (studentId) => {
-  try {
-    const result = await pool.query(
-      'UPDATE users SET failed_login_attempts = failed_login_attempts + 1 WHERE student_id = $1 RETURNING failed_login_attempts',
-      [studentId]
-    );
-    
-    const failedAttempts = result.rows[0]?.failed_login_attempts || 0;
-    
-    // Lock account if max attempts reached
-    if (failedAttempts >= SECURITY_CONFIG.MAX_LOGIN_ATTEMPTS) {
-      const lockoutUntil = new Date(Date.now() + (SECURITY_CONFIG.LOCKOUT_DURATION_MINUTES * 60 * 1000));
-      await pool.query(
-        'UPDATE users SET account_locked_until = $1 WHERE student_id = $2',
-        [lockoutUntil, studentId]
-      );
-    }
-    
-    return failedAttempts;
-  } catch (error) {
-    console.error('Error incrementing failed login attempts:', error);
-    return 0;
-  }
-};
-
-const resetFailedLoginAttempts = async (studentId) => {
-  try {
-    await pool.query(
-      'UPDATE users SET failed_login_attempts = 0, account_locked_until = NULL WHERE student_id = $1',
-      [studentId]
-    );
-  } catch (error) {
-    console.error('Error resetting failed login attempts:', error);
-  }
-};
-
-const createUserSession = async (userId, req) => {
-  try {
-    const sessionId = uuidv4();
-    const expiresAt = new Date(Date.now() + (SECURITY_CONFIG.SESSION_DURATION_HOURS * 60 * 60 * 1000));
-    const ipAddress = getClientIP(req);
-    const userAgent = getUserAgent(req);
-    
-    await pool.query(
-      `INSERT INTO user_sessions (user_id, session_id, ip_address, user_agent, expires_at) 
-       VALUES ($1, $2, $3, $4, $5)`,
-      [userId, sessionId, ipAddress, userAgent, expiresAt]
-    );
-    
-    return sessionId;
-  } catch (error) {
-    console.error('Error creating user session:', error);
-    return null;
-  }
-};
-
-const generateSecureToken = (payload) => {
-  const token = jwt.sign(payload, JWT_SECRET, {
-    issuer: 'dsutd2025-api',
-    audience: 'dsutd2025-frontend',
-    algorithm: 'HS256'
-  });
-  
-  return token;
-};
-
-// Email utility functions
-const generateVerificationCode = () => {
-  return Math.floor(100000 + Math.random() * 900000).toString();
-};
-
-const generatePasswordResetToken = () => {
-  return crypto.randomBytes(32).toString('hex');
-};
-
-const sendVerificationEmail = async (email, verificationCode, studentId) => {
-  try {
-    const transporter = createEmailTransporter();
-    
-    const mailOptions = {
-      from: `"${EMAIL_CONFIG.FROM_NAME}" <${EMAIL_CONFIG.FROM_EMAIL}>`,
-      to: email,
-      subject: 'DSUTD 2025 - Email Verification',
-      html: `
-        <div style="font-family: Arial, sans-serif; max-width: 600px; margin: 0 auto;">
-          <div style="background: linear-gradient(135deg, #667eea 0%, #764ba2 100%); padding: 20px; text-align: center;">
-            <h1 style="color: white; margin: 0;">DSUTD 2025</h1>
-            <p style="color: white; margin: 10px 0 0 0;">Email Verification</p>
-          </div>
-          
-          <div style="padding: 30px; background: #f9f9f9;">
-            <h2 style="color: #333; margin-bottom: 20px;">Welcome to DSUTD 2025!</h2>
-            
-            <p style="color: #666; line-height: 1.6; margin-bottom: 20px;">
-              Thank you for signing up! To complete your registration, please verify your email address by entering the verification code below:
-            </p>
-            
-            <div style="background: white; border: 2px solid #667eea; border-radius: 10px; padding: 20px; text-align: center; margin: 20px 0;">
-              <h3 style="color: #333; margin: 0 0 10px 0;">Your Verification Code</h3>
-              <div style="font-size: 32px; font-weight: bold; color: #667eea; letter-spacing: 5px; font-family: 'Courier New', monospace;">
-                ${verificationCode}
-              </div>
-            </div>
-            
-            <p style="color: #666; line-height: 1.6; margin-bottom: 20px;">
-              <strong>Student ID:</strong> ${studentId}<br>
-              <strong>Email:</strong> ${email}
-            </p>
-            
-            <p style="color: #999; font-size: 14px; margin-top: 30px;">
-              This verification code will expire in ${EMAIL_CONFIG.VERIFICATION_CODE_EXPIRY_MINUTES} minutes.<br>
-              If you didn't create this account, please ignore this email.
-            </p>
-          </div>
-          
-          <div style="background: #333; padding: 20px; text-align: center;">
-            <p style="color: #999; margin: 0; font-size: 12px;">
-              © 2025 DSUTD. All rights reserved.
-            </p>
-          </div>
-        </div>
-      `
-    };
-    
-    const info = await transporter.sendMail(mailOptions);
-    console.log('Verification email sent:', info.messageId);
-    return true;
-  } catch (error) {
-    console.error('Error sending verification email:', error);
-    return false;
-  }
-};
-
-const sendPasswordResetEmail = async (email, resetToken, studentId) => {
-  try {
-    const transporter = createEmailTransporter();
-    const resetUrl = `${process.env.FRONTEND_URL || 'http://localhost:3000'}/reset-password?token=${resetToken}`;
-    
-    const mailOptions = {
-      from: `"${EMAIL_CONFIG.FROM_NAME}" <${EMAIL_CONFIG.FROM_EMAIL}>`,
-      to: email,
-      subject: 'DSUTD 2025 - Password Reset Request',
-      html: `
-        <div style="font-family: Arial, sans-serif; max-width: 600px; margin: 0 auto;">
-          <div style="background: linear-gradient(135deg, #667eea 0%, #764ba2 100%); padding: 20px; text-align: center;">
-            <h1 style="color: white; margin: 0;">DSUTD 2025</h1>
-            <p style="color: white; margin: 10px 0 0 0;">Password Reset</p>
-          </div>
-          
-          <div style="padding: 30px; background: #f9f9f9;">
-            <h2 style="color: #333; margin-bottom: 20px;">Password Reset Request</h2>
-            
-            <p style="color: #666; line-height: 1.6; margin-bottom: 20px;">
-              We received a request to reset your password for your DSUTD 2025 account. Click the button below to reset your password:
-            </p>
-            
-            <div style="text-align: center; margin: 30px 0;">
-              <a href="${resetUrl}" style="background: linear-gradient(135deg, #667eea 0%, #764ba2 100%); color: white; padding: 15px 30px; text-decoration: none; border-radius: 8px; font-weight: bold; display: inline-block;">
-                Reset Password
-              </a>
-            </div>
-            
-            <p style="color: #666; line-height: 1.6; margin-bottom: 20px;">
-              <strong>Student ID:</strong> ${studentId}<br>
-              <strong>Email:</strong> ${email}
-            </p>
-            
-            <p style="color: #999; font-size: 14px; margin-top: 30px;">
-              This password reset link will expire in 1 hour.<br>
-              If you didn't request a password reset, please ignore this email or contact support if you have concerns.
-            </p>
-            
-            <p style="color: #666; line-height: 1.6; margin-top: 20px;">
-              If the button above doesn't work, you can copy and paste this link into your browser:<br>
-              <a href="${resetUrl}" style="color: #667eea; word-break: break-all;">${resetUrl}</a>
-            </p>
-          </div>
-          
-          <div style="background: #333; padding: 20px; text-align: center;">
-            <p style="color: #999; margin: 0; font-size: 12px;">
-              © 2025 DSUTD. All rights reserved.
-            </p>
-          </div>
-        </div>
-      `
-    };
-    
-    const info = await transporter.sendMail(mailOptions);
-    console.log('Password reset email sent:', info.messageId);
-    return true;
-  } catch (error) {
-    console.error('Error sending password reset email:', error);
-    return false;
-  }
-};
-
-// Color mapping based on event type (matching your frontend expectations)
-const getColorForType = (type) => {
-  switch (type) {
-    case 'Optional':
-      return '#EF5800'; // orange
-    case 'Pending':
-      return '#F0DD59'; // yellow
-    default:
-      return '#C60003'; // red for regular
-  }
-};
-
-// Test database connection and seed events
-pool.query('SELECT NOW()', async (err, res) => {
-  if (err) {
-    console.error('Database connection error:', err);
-  } else {
-    console.log('Database connected successfully');
-    
-    // Check if events need to be seeded
-    try {
-      const eventCount = await pool.query('SELECT COUNT(*) FROM calendar_events');
-      if (parseInt(eventCount.rows[0].count) === 0) {
-        console.log('No events found, seeding initial events...');
-        const { seedEvents } = require('./seed-events');
-        await seedEvents();
-      }
-    } catch (seedError) {
-      console.error('Error checking/seeding events:', seedError);
-    }
-  }
-});
-
-// Routes
-app.get('/', (req, res) => {
-  res.json({ message: 'Welcome to the WebApp API!' });
-});
-
-// Health check endpoint
-app.get('/health', (req, res) => {
-  res.json({ status: 'OK', timestamp: new Date().toISOString() });
-});
-
-// Get calendar events for a specific month (public events)
-app.get('/api/calendar/events', async (req, res) => {
-  try {
-    const { year, month } = req.query;
-    
-    if (!year || !month) {
-      return res.status(400).json({ error: 'Year and month parameters are required' });
-    }
-
-    // Create date range for the month
-    const startDate = new Date(year, month - 1, 1); // month is 1-indexed from frontend
-    const endDate = new Date(year, month, 0); // Last day of the month
-    
-    const result = await pool.query(
-      `SELECT 
-        ce.id,
-        ce.title,
-        ce.description,
-        ce.event_date,
-        to_char(ce.event_date, 'YYYY-MM-DD') as event_date_str,
-        ce.start_time,
-        ce.end_time,
-        ce.event_type,
-        ce.color,
-        ce.max_participants,
-        ce.current_participants,
-        CASE WHEN es.user_id IS NOT NULL THEN true ELSE false END as is_registered
-       FROM calendar_events ce
-       LEFT JOIN event_signups es ON ce.id = es.event_id AND es.user_id = $3
-       WHERE ce.event_date >= $1 AND ce.event_date <= $2 AND ce.is_active = true
-       ORDER BY ce.event_date, ce.start_time`,
-      [startDate.toISOString().split('T')[0], endDate.toISOString().split('T')[0], req.user?.userId || null]
-    );
-
-    // Group events by date
-    const eventsByDate = {};
-    result.rows.forEach(event => {
-      // Use the date string directly from the database to avoid timezone issues
-      const dateKey = event.event_date_str;
-      
-      if (!eventsByDate[dateKey]) {
-        eventsByDate[dateKey] = [];
-      }
-      
-      // Format time for display (12-hour format)
-      let time = '';
-      if (event.start_time) {
-        const [hours, minutes] = event.start_time.split(':');
-        const hour = parseInt(hours, 10);
-        const ampm = hour >= 12 ? 'PM' : 'AM';
-        const displayHour = hour % 12 || 12;
-        time = `${displayHour}:${minutes} ${ampm}`;
-      }
-
-      // Format end time for display (12-hour format)
-      let endTime = '';
-      if (event.end_time) {
-        const [endHours, endMinutes] = event.end_time.split(':');
-        const endHour = parseInt(endHours, 10);
-        const endAmpm = endHour >= 12 ? 'PM' : 'AM';
-        const endDisplayHour = endHour % 12 || 12;
-        endTime = `${endDisplayHour}:${endMinutes} ${endAmpm}`;
-      }
-
-      eventsByDate[dateKey].push({
-        id: event.id.toString(),
-        time: time,
-        end_time: endTime,
-        title: event.title,
-        type: event.event_type, // Will be undefined if null/empty
-        color: event.color || getColorForType(event.event_type) || '#94A3B8',
-        description: event.description || ''
-      });
-    });
-
-    res.json(eventsByDate);
-  } catch (err) {
-    console.error('Error fetching calendar events:', err);
-    res.status(500).json({ error: err.message || 'Internal server error' });
-  }
-});
-
-// Create new calendar event
-app.post('/api/calendar/events', authenticateToken, async (req, res) => {
-  try {
-    const { title, description, event_date, start_time, end_time, event_type, location, max_participants } = req.body;
-
-    if (!title || !event_date) {
-      return res.status(400).json({ error: 'Title and date are required' });
-    }
-
-    // Validate event type
-    if (event_type && !['Mandatory', 'Optional', 'Pending'].includes(event_type)) {
-      return res.status(400).json({ error: 'Type must be one of: Mandatory, Optional, Pending' });
-    }
-
-    // Automatically set color based on type
-    const color = getColorForType(event_type);
-
-    // Convert max_participants to number or null
-    const maxParticipants = max_participants && max_participants.trim() !== '' ? parseInt(max_participants, 10) : null;
-
-    const result = await pool.query(
-      `INSERT INTO calendar_events
-       (title, description, event_date, start_time, end_time, event_type, location, color, max_participants, user_id, is_active) 
-       VALUES ($1, $2, $3, $4, $5, $6, $7, $8, $9, $10, $11) 
-       RETURNING *`,
-      [title, description || '', event_date, start_time || null, end_time || null, event_type || 'regular', location || '', color, maxParticipants, req.user.userId, true]
-    );
-
-    const newEvent = result.rows[0];
-    
-    // Format times for response
-    let formattedTime = '';
-    let formattedEndTime = '';
-    
-    if (newEvent.start_time) {
-      const [hours, minutes] = newEvent.start_time.split(':');
-      const hour = parseInt(hours, 10);
-      const ampm = hour >= 12 ? 'PM' : 'AM';
-      const displayHour = hour % 12 || 12;
-      formattedTime = `${displayHour}:${minutes} ${ampm}`;
-    }
-    
-    if (newEvent.end_time) {
-      const [endHours, endMinutes] = newEvent.end_time.split(':');
-      const endHour = parseInt(endHours, 10);
-      const endAmpm = endHour >= 12 ? 'PM' : 'AM';
-      const endDisplayHour = endHour % 12 || 12;
-      formattedEndTime = `${endDisplayHour}:${endMinutes} ${endAmpm}`;
-    }
-    
-    // Return in frontend-compatible format
-    res.status(201).json({
-      id: newEvent.id.toString(),
-      time: formattedTime,
-      end_time: formattedEndTime,
-      title: newEvent.title,
-      type: newEvent.event_type,
-      location: newEvent.location,
-      color: newEvent.color,
-      description: newEvent.description
-    });
-  } catch (err) {
-    console.error('Error creating calendar event:', err);
-    res.status(500).json({ error: err.message || 'Internal server error' });
-  }
-});
-
-// Update calendar event
-app.put('/api/calendar/events/:id', authenticateToken, async (req, res) => {
-  try {
-    const { id } = req.params;
-    const { title, description, event_date, start_time, end_time, event_type, location, max_participants } = req.body;
-    
-    // Validate event type
-    if (event_type && !['Mandatory', 'Optional', 'Pending'].includes(event_type)) {
-      return res.status(400).json({ error: 'Type must be one of: Mandatory, Optional, Pending' });
-    }
-
-    // Automatically set color based on type
-    const color = getColorForType(event_type);
-
-    // Convert max_participants to number or null
-    const maxParticipants = max_participants && max_participants.trim() !== '' ? parseInt(max_participants, 10) : null;
-
-    // Build query based on user role
-    let query, params;
-    if (req.user.role === 'admin') {
-      // Admins can update any event
-      query = `UPDATE calendar_events 
-               SET title = $1, description = $2, event_date = $3, start_time = $4, end_time = $5, event_type = $6, location = $7, color = $8, max_participants = $9
-               WHERE id = $10
-               RETURNING *`;
-      params = [title, description, event_date, start_time, end_time, event_type, location, color, maxParticipants, id];
-    } else {
-      // Regular users can only update their own events
-      query = `UPDATE calendar_events 
-               SET title = $1, description = $2, event_date = $3, start_time = $4, end_time = $5, event_type = $6, location = $7, color = $8, max_participants = $9
-               WHERE id = $10 AND user_id = $11
-               RETURNING *`;
-      params = [title, description, event_date, start_time, end_time, event_type, location, color, maxParticipants, id, req.user.userId];
-    }
-
-    const result = await pool.query(query, params);
-
-    if (result.rows.length === 0) {
-      return res.status(404).json({ error: 'Event not found' });
-    }
-
-    const updatedEvent = result.rows[0];
-    
-    // Format times for response
-    let formattedTime = '';
-    let formattedEndTime = '';
-    
-    if (updatedEvent.start_time) {
-      const [hours, minutes] = updatedEvent.start_time.split(':');
-      const hour = parseInt(hours, 10);
-      const ampm = hour >= 12 ? 'PM' : 'AM';
-      const displayHour = hour % 12 || 12;
-      formattedTime = `${displayHour}:${minutes} ${ampm}`;
-    }
-    
-    if (updatedEvent.end_time) {
-      const [endHours, endMinutes] = updatedEvent.end_time.split(':');
-      const endHour = parseInt(endHours, 10);
-      const endAmpm = endHour >= 12 ? 'PM' : 'AM';
-      const endDisplayHour = endHour % 12 || 12;
-      formattedEndTime = `${endDisplayHour}:${endMinutes} ${endAmpm}`;
-    }
-    
-    // Return in frontend-compatible format
-    res.json({
-      id: updatedEvent.id.toString(),
-      time: formattedTime,
-      end_time: formattedEndTime,
-      title: updatedEvent.title,
-      type: updatedEvent.event_type,
-      location: updatedEvent.location,
-      color: updatedEvent.color,
-      description: updatedEvent.description
-    });
-  } catch (err) {
-    console.error('Error updating calendar event:', err);
-    res.status(500).json({ error: err.message || 'Internal server error' });
-  }
-});
-
-// Delete calendar event
-app.delete('/api/calendar/events/:id', authenticateToken, async (req, res) => {
-  try {
-    const { id } = req.params;
-    
-    // Build query based on user role
-    let query, params;
-    if (req.user.role === 'admin') {
-      // Admins can delete any event
-      query = 'DELETE FROM calendar_events WHERE id = $1 RETURNING *';
-      params = [id];
-    } else {
-      // Regular users can only delete their own events
-      query = 'DELETE FROM calendar_events WHERE id = $1 AND user_id = $2 RETURNING *';
-      params = [id, req.user.userId];
-    }
-    
-    const result = await pool.query(query, params);
-
-    if (result.rows.length === 0) {
-      return res.status(404).json({ error: 'Event not found' });
-    }
-
-    res.status(204).send();
-  } catch (err) {
-    console.error('Error deleting calendar event:', err);
-    res.status(500).json({ error: err.message || 'Internal server error' });
-  }
-});
-
-// Batch Create Calendar Events from CSV (Admin only)
-app.post('/api/admin/calendar/events/batch', authenticateToken, requireAdmin, upload.single('csvFile'), async (req, res) => {
-  if (!req.file) {
-    return res.status(400).json({ error: 'CSV file is required.' });
-  }
-
-  const filePath = req.file.path;
-  const results = [];
-  const errors = [];
-  const createdEvents = [];
-  let rowIndex = 1;
-
-  try {
-    // Parse CSV
-    await new Promise((resolve, reject) => {
-      fs.createReadStream(filePath)
-        .pipe(csv())
-        .on('data', (data) => results.push(data))
-        .on('end', resolve)
-        .on('error', reject);
-    });
-
-    console.log(`Parsed ${results.length} rows from CSV.`);
-
-    // Process Each Row
-    for (const rowData of results) {
-      rowIndex++;
-      try {
-        const { title, description, event_date, start_time, end_time, event_type, location, max_participants } = rowData;
-
-        if (!title || !title.trim()) {
-          errors.push({ row: rowIndex, error: 'Title is required' });
-          continue;
-        }
-
-        if (!event_date || !event_date.trim()) {
-          errors.push({ row: rowIndex, error: 'Date is required' });
-          continue;
-        }
-
-        // Basic date format check (YYYY-MM-DD expected by DB)
-        const dateRegex = /^\d{4}-\d{2}-\d{2}$/;
-        if (!dateRegex.test(event_date.trim())) {
-             errors.push({ row: rowIndex, error: 'Invalid date format. Expected YYYY-MM-DD.' });
-             continue;
-        }
-
-        // Validate event type if provided
-        if (event_type && !['Mandatory', 'Optional', 'Pending'].includes(event_type)) {
-             errors.push({ row: rowIndex, error: 'Type must be one of: Mandatory, Optional, Pending' });
-             continue;
-        }
-
-        // Prepare Data for Insertion
-        const color = getColorForType(event_type);
-        const maxParticipants = max_participants && max_participants.toString().trim() !== '' ? parseInt(max_participants, 10) : null;
-        // Ensure times are null if empty/whitespace
-        const startTime = start_time && start_time.trim() !== '' ? start_time.trim() : null;
-        const endTime = end_time && end_time.trim() !== '' ? end_time.trim() : null;
-        const descriptionText = description || '';
-        const locationText = location || '';
-        const eventTypeText = event_type || 'regular';
-
-        // Insert into Database
-        // Using a transaction might be safer for batch operations, but for simplicity, individual inserts
-        const insertResult = await pool.query(
-          `INSERT INTO calendar_events
-           (title, description, event_date, start_time, end_time, event_type, location, color, max_participants, user_id, is_active)
-           VALUES ($1, $2, $3, $4, $5, $6, $7, $8, $9, $10, $11)
-           RETURNING *`,
-          [title.trim(), descriptionText, event_date.trim(), startTime, endTime, eventTypeText, locationText, color, maxParticipants, req.user.userId, true]
-        );
-
-        const newEvent = insertResult.rows[0];
-
-        // Format for Response (match single event creation response)
-        let formattedTime = '';
-        let formattedEndTime = '';
-        if (newEvent.start_time) {
-          const [hours, minutes] = newEvent.start_time.split(':');
-          const hour = parseInt(hours, 10);
-          const ampm = hour >= 12 ? 'PM' : 'AM';
-          const displayHour = hour % 12 || 12;
-          formattedTime = `${displayHour}:${minutes} ${ampm}`;
-        }
-        if (newEvent.end_time) {
-          const [endHours, endMinutes] = newEvent.end_time.split(':');
-          const endHour = parseInt(endHours, 10);
-          const endAmpm = endHour >= 12 ? 'PM' : 'AM';
-          const endDisplayHour = endHour % 12 || 12;
-          formattedEndTime = `${endDisplayHour}:${endMinutes} ${endAmpm}`;
-        }
-
-        createdEvents.push({
-          id: newEvent.id.toString(),
-          time: formattedTime,
-          end_time: formattedEndTime,
-          title: newEvent.title,
-          type: newEvent.event_type,
-          location: newEvent.location,
-          color: newEvent.color,
-          description: newEvent.description
-          // Optionally add row number for reference: , csv_row: rowIndex
-        });
-
-      } catch (rowError) {
-        console.error(`Error processing row ${rowIndex}:`, rowError);
-        errors.push({ row: rowIndex, error: rowError.message || 'Internal processing error for this row' });
-        // Continue processing other rows
-      }
-    }
-
-    // Cleanup: Delete the temporary uploaded file
-    try {
-        fs.unlinkSync(filePath);
-    } catch (unlinkError) {
-        console.warn(`Could not delete temporary file ${filePath}:`, unlinkError.message);
-    }
-
-
-    // Respond with Summary
-    res.status(201).json({
-      message: `Batch processing complete. ${createdEvents.length} events created, ${errors.length} errors.`,
-      createdEvents: createdEvents,
-      errors: errors
-    });
-
-  } catch (err) {
-    console.error('Error during batch event creation:', err);
-
-    // Attempt cleanup even if processing failed
-    try {
-        if (fs.existsSync(filePath)) {
-            fs.unlinkSync(filePath);
-        }
-    } catch (cleanupError) {
-        console.warn(`Could not delete temporary file ${filePath} after error:`, cleanupError.message);
-    }
-
-    // Provide a general error response
-    res.status(500).json({
-      error: 'Internal server error during batch processing',
-      details: err.message || 'An unexpected error occurred while processing the CSV file.'
-      // Consider omitting detailed errors in production
-    });
-  }
-});
-
-// Authentication Routes
-
-// Sign up endpoint
-app.post('/api/auth/signup', [
-  body('studentId')
-    .matches(/^100[1-9]\d{3}$/)
-    .withMessage('Student ID must be in format 100XXXX where X is a digit from 1-9'),
-  body('password')
-    .isLength({ min: 12 })
-    .withMessage('Password must be at least 12 characters long')
-    .matches(/[A-Z]/)
-    .withMessage('Password must contain at least one uppercase letter')
-    .matches(/[a-z]/)
-    .withMessage('Password must contain at least one lowercase letter')
-    .matches(/\d/)
-    .withMessage('Password must contain at least one number')
-    .matches(/[!@#$%^&*(),.?":{}|<>]/)
-    .withMessage('Password must contain at least one special character')
-    .matches(/^(?!.*(.)\1{2,}).*$/)
-    .withMessage('Password cannot contain repeated characters more than twice')
-    .matches(/^(?!.*(123|abc|qwe|password|admin|user)).*$/i)
-    .withMessage('Password cannot contain common patterns or words')
-], async (req, res) => {
-  try {
-    // Check for validation errors
-    const errors = validationResult(req);
-    if (!errors.isEmpty()) {
-      return res.status(400).json({ 
-        error: 'Validation failed', 
-        details: errors.array() 
-      });
-    }
-
-    const { studentId, password } = req.body;
-    
-    // Generate email from student ID
-    const email = `${studentId}@mymail.sutd.edu.sg`;
-
-    // Check if user already exists
-    const existingUser = await pool.query(
-      'SELECT id FROM users WHERE student_id = $1 OR email = $2',
-      [studentId, email]
-    );
-
-    if (existingUser.rows.length > 0) {
-      return res.status(409).json({ 
-        error: 'User with this student ID or email already exists' 
-      });
-    }
-
-    // Hash password
-    const saltRounds = 12;
-    const passwordHash = await bcrypt.hash(password, saltRounds);
-
-    // Generate verification code
-    const verificationCode = generateVerificationCode();
-    const verificationExpires = new Date(Date.now() + (EMAIL_CONFIG.VERIFICATION_CODE_EXPIRY_MINUTES * 60 * 1000));
-
-    // Create new user (unverified)
-    const result = await pool.query(
-      `INSERT INTO users (student_id, email, password_hash, email_verification_code, email_verification_expires) 
-       VALUES ($1, $2, $3, $4, $5) 
-       RETURNING id, student_id, email, created_at`,
-      [studentId, email, passwordHash, verificationCode, verificationExpires]
-    );
-
-    const newUser = result.rows[0];
-
-    // Log user registration
-    await logSecurityEvent('user_registration', `New user registered: ${studentId}`, newUser.id, { studentId, email }, req);
-
-    // Send verification email
-    const emailSent = await sendVerificationEmail(email, verificationCode, studentId);
-    
-    if (!emailSent) {
-      // If email fails, delete the user and return error
-      await pool.query('DELETE FROM users WHERE id = $1', [newUser.id]);
-      await logSecurityEvent('registration_failed', `Email verification failed for: ${studentId}`, newUser.id, { studentId, email }, req);
-      return res.status(500).json({ 
-        error: 'Failed to send verification email. Please try again.' 
-      });
-    }
-
-    res.status(201).json({
-      message: 'Account created successfully! Please check your email for verification code.',
-      user: {
-        id: newUser.id,
-        studentId: newUser.student_id,
-        email: newUser.email,
-        createdAt: newUser.created_at
-      },
-      requiresVerification: true
-    });
-  } catch (err) {
-    console.error('Error creating user:', err);
-    res.status(500).json({ error: err.message || 'Internal server error' });
-  }
-});
-
-// Email verification endpoint
-app.post('/api/auth/verify-email', [
-  body('studentId')
-    .isLength({ min: 1 })
-    .withMessage('Student ID is required'),
-  body('verificationCode')
-    .isLength({ min: 6, max: 6 })
-    .withMessage('Verification code must be 6 digits')
-], async (req, res) => {
-  try {
-    // Check for validation errors
-    const errors = validationResult(req);
-    if (!errors.isEmpty()) {
-      return res.status(400).json({ 
-        error: 'Validation failed', 
-        details: errors.array() 
-      });
-    }
-
-    const { studentId, verificationCode } = req.body;
-
-    // Find user by student ID
-    const result = await pool.query(
-      'SELECT id, student_id, email, email_verification_code, email_verification_expires, email_verified FROM users WHERE student_id = $1',
-      [studentId]
-    );
-
-    if (result.rows.length === 0) {
-      return res.status(404).json({ error: 'User not found' });
-    }
-
-    const user = result.rows[0];
-
-    // Check if already verified
-    if (user.email_verified) {
-      return res.status(400).json({ error: 'Email is already verified' });
-    }
-
-    // Check if verification code matches
-    if (user.email_verification_code !== verificationCode) {
-      return res.status(400).json({ error: 'Invalid verification code' });
-    }
-
-    // Check if verification code has expired
-    if (new Date() > user.email_verification_expires) {
-      return res.status(400).json({ error: 'Verification code has expired' });
-    }
-
-    // Mark email as verified and clear verification code
-    await pool.query(
-      'UPDATE users SET email_verified = true, email_verification_code = NULL, email_verification_expires = NULL WHERE id = $1',
-      [user.id]
-    );
-
-    // Log email verification
-    await logSecurityEvent('email_verified', `Email verified for user: ${user.student_id}`, user.id, { studentId: user.student_id, email: user.email }, req);
-
-    // Generate JWT token
-    const token = jwt.sign(
-      { 
-        userId: user.id, 
-        studentId: user.student_id,
-        email: user.email 
-      },
-      JWT_SECRET,
-      { expiresIn: '24h' }
-    );
-
-    res.json({
-      message: 'Email verified successfully!',
-      user: {
-        id: user.id,
-        studentId: user.student_id,
-        email: user.email
-      },
-      token
-    });
-  } catch (err) {
-    console.error('Error verifying email:', err);
-    res.status(500).json({ error: err.message || 'Internal server error' });
-  }
-});
-
-// Resend verification email endpoint
-app.post('/api/auth/resend-verification', [
-  body('studentId')
-    .isLength({ min: 1 })
-    .withMessage('Student ID is required')
-], async (req, res) => {
-  try {
-    // Check for validation errors
-    const errors = validationResult(req);
-    if (!errors.isEmpty()) {
-      return res.status(400).json({ 
-        error: 'Validation failed', 
-        details: errors.array() 
-      });
-    }
-
-    const { studentId } = req.body;
-
-    // Find user by student ID
-    const result = await pool.query(
-      'SELECT id, student_id, email, email_verified FROM users WHERE student_id = $1',
-      [studentId]
-    );
-
-    if (result.rows.length === 0) {
-      return res.status(404).json({ error: 'User not found' });
-    }
-
-    const user = result.rows[0];
-
-    // Check if already verified
-    if (user.email_verified) {
-      return res.status(400).json({ error: 'Email is already verified' });
-    }
-
-    // Generate new verification code
-    const verificationCode = generateVerificationCode();
-    const verificationExpires = new Date(Date.now() + (EMAIL_CONFIG.VERIFICATION_CODE_EXPIRY_MINUTES * 60 * 1000));
-
-    // Update user with new verification code
-    await pool.query(
-      'UPDATE users SET email_verification_code = $1, email_verification_expires = $2 WHERE id = $3',
-      [verificationCode, verificationExpires, user.id]
-    );
-
-    // Send verification email
-    const emailSent = await sendVerificationEmail(user.email, verificationCode, user.student_id);
-    
-    if (!emailSent) {
-      return res.status(500).json({ 
-        error: 'Failed to send verification email. Please try again.' 
-      });
-    }
-
-    res.json({
-      message: 'Verification email sent successfully!'
-    });
-  } catch (err) {
-    console.error('Error resending verification email:', err);
-    res.status(500).json({ error: err.message || 'Internal server error' });
-  }
-});
-
-// Forgot password endpoint
-app.post('/api/auth/forgot-password', [
-  body('studentId')
-    .isLength({ min: 1 })
-    .withMessage('Student ID is required')
-    .matches(/^100[1-9]\d{3}$/)
-    .withMessage('Invalid student ID format')
-], async (req, res) => {
-  try {
-    // Check for validation errors
-    const errors = validationResult(req);
-    if (!errors.isEmpty()) {
-      return res.status(400).json({ 
-        error: 'Validation failed', 
-        details: errors.array() 
-      });
-    }
-
-    const { studentId } = req.body;
-
-    // Find user by student ID
-    const result = await pool.query(
-      'SELECT id, student_id, email, email_verified FROM users WHERE student_id = $1',
-      [studentId]
-    );
-
-    if (result.rows.length === 0) {
-      // Don't reveal if user exists or not for security
-      return res.json({
-        message: 'If an account with this student ID exists, a password reset email has been sent.'
-      });
-    }
-
-    const user = result.rows[0];
-
-    // Check if email is verified
-    if (!user.email_verified) {
-      return res.status(400).json({ 
-        error: 'Please verify your email address before requesting a password reset' 
-      });
-    }
-
-    // Generate password reset token
-    const resetToken = generatePasswordResetToken();
-    const resetExpires = new Date(Date.now() + (60 * 60 * 1000)); // 1 hour
-
-    // Update user with reset token
-    await pool.query(
-      'UPDATE users SET password_reset_token = $1, password_reset_expires = $2 WHERE id = $3',
-      [resetToken, resetExpires, user.id]
-    );
-
-    // Send password reset email
-    const emailSent = await sendPasswordResetEmail(user.email, resetToken, user.student_id);
-    
-    if (!emailSent) {
-      return res.status(500).json({ 
-        error: 'Failed to send password reset email. Please try again.' 
-      });
-    }
-
-    // Log security event
-    await logSecurityEvent('PASSWORD_RESET_REQUESTED', `Password reset requested for: ${studentId}`, user.id, {
-      studentId,
-      email: user.email
-    }, req);
-
-    res.json({
-      message: 'If an account with this student ID exists, a password reset email has been sent.'
-    });
-  } catch (err) {
-    console.error('Error processing forgot password request:', err);
-    res.status(500).json({ error: err.message || 'Internal server error' });
-  }
-});
-
-// Reset password endpoint
-app.post('/api/auth/reset-password', [
-  body('token')
-    .isLength({ min: 1 })
-    .withMessage('Reset token is required'),
-  body('password')
-    .isLength({ min: 12 })
-    .withMessage('Password must be at least 12 characters long')
-    .matches(/[A-Z]/)
-    .withMessage('Password must contain at least one uppercase letter')
-    .matches(/[a-z]/)
-    .withMessage('Password must contain at least one lowercase letter')
-    .matches(/\d/)
-    .withMessage('Password must contain at least one number')
-    .matches(/[!@#$%^&*(),.?":{}|<>]/)
-    .withMessage('Password must contain at least one special character')
-    .matches(/^(?!.*(.)\1{2,}).*$/)
-    .withMessage('Password cannot contain repeated characters more than twice')
-    .matches(/^(?!.*(123|abc|qwe|password|admin|user)).*$/i)
-    .withMessage('Password cannot contain common patterns or words')
-], async (req, res) => {
-  try {
-    // Check for validation errors
-    const errors = validationResult(req);
-    if (!errors.isEmpty()) {
-      return res.status(400).json({ 
-        error: 'Validation failed', 
-        details: errors.array() 
-      });
-    }
-
-    const { token, password } = req.body;
-
-    // Find user by reset token
-    const result = await pool.query(
-      'SELECT id, student_id, email, password_reset_expires FROM users WHERE password_reset_token = $1',
-      [token]
-    );
-
-    if (result.rows.length === 0) {
-      return res.status(400).json({ error: 'Invalid or expired reset token' });
-    }
-
-    const user = result.rows[0];
-
-    // Check if token has expired
-    if (new Date() > user.password_reset_expires) {
-      return res.status(400).json({ error: 'Reset token has expired' });
-    }
-
-    // Hash new password
-    const saltRounds = 12;
-    const passwordHash = await bcrypt.hash(password, saltRounds);
-
-    // Update user password and clear reset token
-    await pool.query(
-      'UPDATE users SET password_hash = $1, password_reset_token = NULL, password_reset_expires = NULL, password_changed_at = CURRENT_TIMESTAMP, session_token_version = session_token_version + 1 WHERE id = $2',
-      [passwordHash, user.id]
-    );
-
-    // Log security event
-    await logSecurityEvent('PASSWORD_RESET_SUCCESS', `Password reset successful for: ${user.student_id}`, user.id, {
-      studentId: user.student_id,
-      email: user.email
-    }, req);
-
-    res.json({
-      message: 'Password reset successfully! You can now log in with your new password.'
-    });
-  } catch (err) {
-    console.error('Error resetting password:', err);
-    res.status(500).json({ error: err.message || 'Internal server error' });
-  }
-});
-
-// Validate reset token endpoint
-app.post('/api/auth/validate-reset-token', [
-  body('token')
-    .isLength({ min: 1 })
-    .withMessage('Reset token is required')
-], async (req, res) => {
-  try {
-    // Check for validation errors
-    const errors = validationResult(req);
-    if (!errors.isEmpty()) {
-      return res.status(400).json({ 
-        error: 'Validation failed', 
-        details: errors.array() 
-      });
-    }
-
-    const { token } = req.body;
-
-    // Find user by reset token
-    const result = await pool.query(
-      'SELECT id, password_reset_expires FROM users WHERE password_reset_token = $1',
-      [token]
-    );
-
-    if (result.rows.length === 0) {
-      return res.status(400).json({ error: 'Invalid reset token' });
-    }
-
-    const user = result.rows[0];
-
-    // Check if token has expired
-    if (new Date() > user.password_reset_expires) {
-      return res.status(400).json({ error: 'Reset token has expired' });
-    }
-
-    res.json({ valid: true });
-  } catch (err) {
-    console.error('Error validating reset token:', err);
-    res.status(500).json({ error: err.message || 'Internal server error' });
-  }
-});
-
-// Login endpoint with advanced security
-app.post('/api/auth/login', 
-  loginRateLimit,
-  loginSlowDown,
-  [
-    body('studentId')
-      .isLength({ min: 1 })
-      .withMessage('Student ID is required')
-      .matches(/^100[1-9]\d{3}$/)
-      .withMessage('Invalid student ID format'),
-    body('password')
-      .isLength({ min: 1 })
-      .withMessage('Password is required')
-  ], 
-  async (req, res) => {
-    const startTime = Date.now();
-    
-    try {
-      // Check for validation errors
-      const errors = validationResult(req);
-      if (!errors.isEmpty()) {
-        await logLoginAttempt(req.body.studentId, false, 'validation_failed', req);
-        return res.status(400).json({ 
-          error: 'Validation failed', 
-          details: errors.array() 
-        });
-      }
-
-      const { studentId, password } = req.body;
-
-      // Check account lockout status
-      const lockoutStatus = await checkAccountLockout(studentId);
-      if (lockoutStatus.locked) {
-        await logLoginAttempt(studentId, false, 'account_locked', req);
-        await logSecurityEvent('LOGIN_BLOCKED', `Account locked until ${lockoutStatus.lockedUntil}`, null, {
-          studentId,
-          reason: 'account_locked',
-          remainingMinutes: lockoutStatus.remainingMinutes
-        });
-        
-        return res.status(423).json({ 
-          error: 'Account temporarily locked due to too many failed attempts',
-          lockedUntil: lockoutStatus.lockedUntil,
-          remainingMinutes: lockoutStatus.remainingMinutes
-        });
-      }
-
-      // Find user by student ID with security fields
-      const result = await pool.query(
-        `SELECT id, student_id, email, password_hash, is_active, 
-                failed_login_attempts, account_locked_until, 
-                password_changed_at, require_password_change,
-                two_factor_enabled, session_token_version, email_verified
-         FROM users WHERE student_id = $1`,
-        [studentId]
-      );
-
-      if (result.rows.length === 0) {
-        await logLoginAttempt(studentId, false, 'user_not_found', req);
-        await logSecurityEvent('LOGIN_FAILED', 'Login attempt with non-existent student ID', null, {
-          studentId,
-          reason: 'user_not_found'
-        });
-        
-        // Add delay to prevent user enumeration
-        await new Promise(resolve => setTimeout(resolve, 1000 + Math.random() * 1000));
-        
-        return res.status(401).json({ error: 'Invalid credentials' });
-      }
-
-      const user = result.rows[0];
-
-      // Check if user is active
-      if (!user.is_active) {
-        await logLoginAttempt(studentId, false, 'account_deactivated', req);
-        await logSecurityEvent('LOGIN_FAILED', 'Login attempt on deactivated account', user.id, {
-          studentId,
-          reason: 'account_deactivated'
-        });
-        
-        return res.status(401).json({ error: 'Account is deactivated' });
-      }
-
-      // Check if email is verified
-      if (!user.email_verified) {
-        await logLoginAttempt(studentId, false, 'email_not_verified', req);
-        await logSecurityEvent('LOGIN_FAILED', 'Login attempt with unverified email', user.id, {
-          studentId,
-          reason: 'email_not_verified'
-        });
-        
-        return res.status(401).json({ 
-          error: 'Please verify your email address before logging in',
-          requiresVerification: true,
-          studentId: user.student_id
-        });
-      }
-
-      // Check if password change is required
-      if (user.require_password_change) {
-        await logLoginAttempt(studentId, false, 'password_change_required', req);
-        return res.status(403).json({ 
-          error: 'Password change required',
-          requirePasswordChange: true
-        });
-      }
-
-      // Check password expiry
-      const passwordAge = Math.floor((Date.now() - new Date(user.password_changed_at).getTime()) / (1000 * 60 * 60 * 24));
-      if (passwordAge > SECURITY_CONFIG.PASSWORD_EXPIRY_DAYS) {
-        await logSecurityEvent('PASSWORD_EXPIRED', 'Password has expired', user.id, {
-          studentId,
-          passwordAge
-        });
-      }
-
-      // Verify password with timing attack protection
-      const isValidPassword = await bcrypt.compare(password, user.password_hash);
-      
-      if (!isValidPassword) {
-        const failedAttempts = await incrementFailedLoginAttempts(studentId);
-        await logLoginAttempt(studentId, false, 'invalid_password', req);
-        await logSecurityEvent('LOGIN_FAILED', 'Invalid password attempt', user.id, {
-          studentId,
-          failedAttempts,
-          reason: 'invalid_password'
-        });
-
-        const remainingAttempts = SECURITY_CONFIG.MAX_LOGIN_ATTEMPTS - failedAttempts;
-        
-        if (remainingAttempts <= 0) {
-          return res.status(423).json({ 
-            error: 'Account locked due to too many failed attempts',
-            lockedUntil: new Date(Date.now() + (SECURITY_CONFIG.LOCKOUT_DURATION_MINUTES * 60 * 1000)),
-            remainingMinutes: SECURITY_CONFIG.LOCKOUT_DURATION_MINUTES
-          });
-        }
-
-        return res.status(401).json({ 
-          error: 'Invalid credentials',
-          remainingAttempts
-        });
-      }
-
-      // Successful login - reset failed attempts
-      await resetFailedLoginAttempts(studentId);
-      await logLoginAttempt(studentId, true, null, req);
-      await logSecurityEvent('LOGIN_SUCCESS', 'Successful login', user.id, {
-        studentId,
-        loginTime: new Date().toISOString()
-      });
-
-      // Create user session
-      const sessionId = await createUserSession(user.id, req);
-
-      // Update last login and session token version
-      await pool.query(
-        'UPDATE users SET last_login = CURRENT_TIMESTAMP, session_token_version = session_token_version + 1 WHERE id = $1',
-        [user.id]
-      );
-
-      // Generate secure JWT token
-      const tokenPayload = {
-        userId: user.id,
-        studentId: user.student_id,
-        email: user.email,
-        sessionId: sessionId,
-        tokenVersion: user.session_token_version + 1,
-        iat: Math.floor(Date.now() / 1000),
-        exp: Math.floor(Date.now() / 1000) + (SECURITY_CONFIG.SESSION_DURATION_HOURS * 60 * 60)
-      };
-
-      const token = generateSecureToken(tokenPayload);
-
-      // Set secure cookie
-      res.cookie('auth_token', token, {
-        httpOnly: true,
-        secure: process.env.NODE_ENV === 'production',
-        sameSite: 'strict',
-        maxAge: SECURITY_CONFIG.SESSION_DURATION_HOURS * 60 * 60 * 1000
-      });
-
-      const responseTime = Date.now() - startTime;
-      
-      res.json({
-        message: 'Login successful',
-        user: {
-          id: user.id,
-          studentId: user.student_id,
-          email: user.email
-        },
-        token,
-        sessionExpiresIn: SECURITY_CONFIG.SESSION_DURATION_HOURS,
-        requirePasswordChange: user.require_password_change,
-        twoFactorEnabled: user.two_factor_enabled,
-        passwordExpiresIn: Math.max(0, SECURITY_CONFIG.PASSWORD_EXPIRY_DAYS - passwordAge)
-      });
-
-    } catch (err) {
-      console.error('Error during login:', err);
-      await logSecurityEvent('LOGIN_ERROR', 'Login process error', null, {
-        studentId: req.body.studentId,
-        error: err.message
-      });
-      res.status(500).json({ error: 'Internal server error' });
-    }
-  }
-);
-
-// Logout endpoint
-app.post('/api/auth/logout', authenticateToken, async (req, res) => {
-  try {
-    // Invalidate session
-    if (req.user.sessionId) {
-      await pool.query(
-        'UPDATE user_sessions SET is_active = false WHERE session_id = $1',
-        [req.user.sessionId]
-      );
-    }
-
-    // Increment session token version to invalidate all tokens
-    await pool.query(
-      'UPDATE users SET session_token_version = session_token_version + 1 WHERE id = $1',
-      [req.user.userId]
-    );
-
-    await logSecurityEvent('LOGOUT', 'User logged out', req.user.userId, {
-      studentId: req.user.studentId,
-      sessionId: req.user.sessionId
-    });
-
-    // Clear cookie
-    res.clearCookie('auth_token');
-
-    res.json({ message: 'Logged out successfully' });
-  } catch (error) {
-    console.error('Error during logout:', error);
-    res.status(500).json({ error: 'Internal server error' });
-  }
-});
-
-// Logout from all devices
-app.post('/api/auth/logout-all', authenticateToken, async (req, res) => {
-  try {
-    // Invalidate all sessions for user
-    await pool.query(
-      'UPDATE user_sessions SET is_active = false WHERE user_id = $1',
-      [req.user.userId]
-    );
-
-    // Increment session token version to invalidate all tokens
-    await pool.query(
-      'UPDATE users SET session_token_version = session_token_version + 1 WHERE id = $1',
-      [req.user.userId]
-    );
-
-    await logSecurityEvent('LOGOUT_ALL', 'User logged out from all devices', req.user.userId, {
-      studentId: req.user.studentId
-    });
-
-    // Clear cookie
-    res.clearCookie('auth_token');
-
-    res.json({ message: 'Logged out from all devices successfully' });
-  } catch (error) {
-    console.error('Error during logout all:', error);
-    res.status(500).json({ error: 'Internal server error' });
-  }
-});
-
-// Protected route example
-app.get('/api/auth/me', authenticateToken, async (req, res) => {
-  try {
-    const result = await pool.query(
-      'SELECT id, student_id, email, role, created_at, last_login, password_changed_at, two_factor_enabled FROM users WHERE id = $1',
-      [req.user.userId]
-    );
-
-    if (result.rows.length === 0) {
-      return res.status(404).json({ error: 'User not found' });
-    }
-
-    const user = result.rows[0];
-    
-    // Calculate password expiry
-    const passwordAge = Math.floor((Date.now() - new Date(user.password_changed_at).getTime()) / (1000 * 1000 * 60 * 60 * 24));
-    const passwordExpiresIn = Math.max(0, SECURITY_CONFIG.PASSWORD_EXPIRY_DAYS - passwordAge);
-
-    res.json({
-      user: {
-        id: user.id,
-        studentId: user.student_id,
-        email: user.email,
-        role: user.role,
-        createdAt: user.created_at,
-        lastLogin: user.last_login,
-        twoFactorEnabled: user.two_factor_enabled,
-        passwordExpiresIn
-      }
-    });
-  } catch (err) {
-    console.error('Error fetching user profile:', err);
-    res.status(500).json({ error: err.message || 'Internal server error' });
-  }
-});
-
-// Get user profile data
-app.get('/api/user/profile', authenticateToken, async (req, res) => {
-  try {
-    const result = await pool.query(
-      'SELECT student_id, email, password_hash FROM users WHERE id = $1',
-      [req.user.userId]
-    );
-
-    if (result.rows.length === 0) {
-      return res.status(404).json({ error: 'User not found' });
-    }
-
-    const user = result.rows[0];
-    
-    res.json({
-      studentId: user.student_id,
-      email: user.email
-      // Password hash removed for security - never expose password hashes in API responses
-    });
-  } catch (err) {
-    console.error('Error fetching user profile:', err);
-    res.status(500).json({ error: err.message || 'Internal server error' });
-  }
-});
-
-// Update user password
-app.put('/api/user/update-password', authenticateToken, async (req, res) => {
-  try {
-    const { currentPassword, newPassword } = req.body;
-=======
 const cookieParser = require('cookie-parser');
 const multer = require('multer');
 const fs = require('fs');
 const path = require('path');
 require('dotenv').config();
->>>>>>> 46b5252c
 
 // Import configurations
 const SECURITY_CONFIG = require('./config/security');
