'use client'

import React, { useEffect, useState } from 'react'
import { useRouter } from 'next/navigation'
import { CompleteNavbar } from '../../../components/ui/resizable-navbar'
import { MultiStepLoader } from '../../../components/ui/multi-step-loader'

const navItems = [
  { name: 'Home', link: '/home' },
  { name: 'Events', link: '/calendar' },
  { name: 'Survival Kit', link: '/survival-kit' },
  { name: 'Admin Events', link: '/admin/events' },
  { name: 'Admin Logs', link: '/admin/logs' },
  { name: 'Team', link: 'meet-the-team' }
]

interface Event {
  id: string
  title: string
  description: string
  event_date: string
  start_time: string | null
  end_time: string | null
  event_type: string
  location: string
  color: string
  max_participants: number | null
  current_participants: number | null
  creator_student_id: string | null
  creator_email: string | null
  created_at: string
  updated_at: string
}

interface EventFormData {
  title: string
  description: string
  event_date: string
  start_time: string
  end_time: string
  event_type: string
  location: string
  color: string
  max_participants: string
}

export default function AdminEventsPage() {
  const router = useRouter()
  const [isAuthenticated, setIsAuthenticated] = useState(false)
  const [isAdmin, setIsAdmin] = useState(false)
  const [isLoading, setIsLoading] = useState(true)
  const [events, setEvents] = useState<Event[]>([])
  const [isLoadingEvents, setIsLoadingEvents] = useState(false)
  const [showAddModal, setShowAddModal] = useState(false)
  const [showEditModal, setShowEditModal] = useState(false)
  const [editingEvent, setEditingEvent] = useState<Event | null>(null)
  const [isSubmitting, setIsSubmitting] = useState(false)
  const [error, setError] = useState('')
  const [success, setSuccess] = useState('')

  const [formData, setFormData] = useState<EventFormData>({
    title: '',
    description: '',
    event_date: '',
    start_time: '',
    end_time: '',
    event_type: 'Optional',
    location: '',
    color: '#3B82F6',
    max_participants: ''
  })

  const eventTypes = [
    { value: 'Mandatory', label: 'Mandatory', color: '#EF4444' },
    { value: 'Optional', label: 'Optional', color: '#3B82F6' },
    { value: 'Pending', label: 'Pending', color: '#F59E0B' }
  ]

  useEffect(() => {
    const checkAuth = async () => {
      // Add a small delay to ensure localStorage is updated after login/signup
      await new Promise(resolve => setTimeout(resolve, 100));

      const token = localStorage.getItem('token')
      if (!token) {
        // Redirect to login if no token
        router.push('/')
        return
      }

      try {
        // Validate token with backend
        const API_URL = process.env.NEXT_PUBLIC_API_URL || 'http://localhost:3001';
        const response = await fetch(`${API_URL}/api/auth/me`, {
          headers: {
            'Authorization': `Bearer ${token}`
          }
        });

        if (response.ok) {
          const data = await response.json();
          setIsAuthenticated(true);

          // Check if user is admin
          if (data.user.role === 'admin') {
            setIsAdmin(true);
            // Load events after authentication
            fetchEvents();
          } else {
            // Redirect non-admin users to home
            router.push('/home');
            return;
          }
        } else {
          // Token is invalid, clear it and redirect
          localStorage.removeItem('token');
          localStorage.removeItem('user');
          router.push('/');
          return;
        }
      } catch (error) {
        console.error('Auth check failed:', error);
        // On error, clear token and redirect
        localStorage.removeItem('token');
        localStorage.removeItem('user');
        router.push('/');
        return;
      } finally {
        setIsLoading(false);
      }
    }

    checkAuth();
  }, [router])

  const fetchEvents = async () => {
    setIsLoadingEvents(true);
    setError('');

    try {
      const token = localStorage.getItem('token');
      const API_URL = process.env.NEXT_PUBLIC_API_URL || 'http://localhost:3001';

      const response = await fetch(`${API_URL}/api/admin/calendar/events`, {
        headers: {
          'Authorization': `Bearer ${token}`
        }
      });

      if (response.ok) {
        const data = await response.json();
        setEvents(data);
      } else {
        setError('Failed to fetch events');
      }
    } catch (error) {
      console.error('Error fetching events:', error);
      setError('Failed to fetch events');
    } finally {
      setIsLoadingEvents(false);
    }
  }

  const handleInputChange = (e: React.ChangeEvent<HTMLInputElement | HTMLTextAreaElement | HTMLSelectElement>) => {
    const { name, value } = e.target;
    setFormData(prev => ({
      ...prev,
      [name]: value
    }));

    // Auto-set color based on event type
    if (name === 'event_type') {
      const selectedType = eventTypes.find(type => type.value === value);
      if (selectedType) {
        setFormData(prev => ({
          ...prev,
          color: selectedType.color
        }));
      }
    }
  }

  const resetForm = () => {
    setFormData({
      title: '',
      description: '',
      event_date: '',
      start_time: '',
      end_time: '',
      event_type: 'Optional',
      location: '',
      color: '#3B82F6',
      max_participants: ''
    });
    setError('');
  }

  const handleAddEvent = async (e: React.FormEvent) => {
    e.preventDefault();
    setIsSubmitting(true);
    setError('');

    try {
      const token = localStorage.getItem('token');
      const API_URL = process.env.NEXT_PUBLIC_API_URL || 'http://localhost:3001';
<<<<<<< HEAD
      
      // Process the form data before sending
      const processedData = {
        ...formData,
        // Convert time format from HH:MM:SS to HH:MM
        start_time: formData.start_time ? formData.start_time.substring(0, 5) : null,
        end_time: formData.end_time ? formData.end_time.substring(0, 5) : null,
        // Convert max_participants from string to number or null
        max_participants: formData.max_participants && formData.max_participants.trim() !== '' 
          ? parseInt(formData.max_participants, 10) 
          : null,
        // Clean up color field (remove any extra characters)
        color: formData.color ? formData.color.replace(/[^#0-9A-Fa-f]/g, '') : null
      };
      
=======

>>>>>>> 946bb303
      const response = await fetch(`${API_URL}/api/calendar/events`, {
        method: 'POST',
        headers: {
          'Content-Type': 'application/json',
          'Authorization': `Bearer ${token}`
        },
        body: JSON.stringify(processedData)
      });

      if (response.ok) {
        setSuccess('Event created successfully!');
        setShowAddModal(false);
        resetForm();
        fetchEvents(); // Refresh the events list
      } else {
        const errorData = await response.json();
        setError(errorData.error || 'Failed to create event');
      }
    } catch (error) {
      console.error('Error creating event:', error);
      setError('Failed to create event');
    } finally {
      setIsSubmitting(false);
    }
  }

  const handleEditEvent = async (e: React.FormEvent) => {
    e.preventDefault();
    if (!editingEvent) return;

    setIsSubmitting(true);
    setError('');

    try {
      const token = localStorage.getItem('token');
      const API_URL = process.env.NEXT_PUBLIC_API_URL || 'http://localhost:3001';
<<<<<<< HEAD
      
      // Process the form data before sending
      const processedData = {
        ...formData,
        // Convert time format from HH:MM:SS to HH:MM
        start_time: formData.start_time ? formData.start_time.substring(0, 5) : null,
        end_time: formData.end_time ? formData.end_time.substring(0, 5) : null,
        // Convert max_participants from string to number or null
        max_participants: formData.max_participants && formData.max_participants.trim() !== '' 
          ? parseInt(formData.max_participants, 10) 
          : null,
        // Clean up color field (remove any extra characters)
        color: formData.color ? formData.color.replace(/[^#0-9A-Fa-f]/g, '') : null
      };
      
=======

>>>>>>> 946bb303
      const response = await fetch(`${API_URL}/api/calendar/events/${editingEvent.id}`, {
        method: 'PUT',
        headers: {
          'Content-Type': 'application/json',
          'Authorization': `Bearer ${token}`
        },
        body: JSON.stringify(processedData)
      });

      if (response.ok) {
        setSuccess('Event updated successfully!');
        setShowEditModal(false);
        setEditingEvent(null);
        resetForm();
        fetchEvents(); // Refresh the events list
      } else {
        const errorData = await response.json();
        setError(errorData.error || 'Failed to update event');
      }
    } catch (error) {
      console.error('Error updating event:', error);
      setError('Failed to update event');
    } finally {
      setIsSubmitting(false);
    }
  }

  const handleDeleteEvent = async (eventId: string) => {
    if (!confirm('Are you sure you want to delete this event? This action cannot be undone.')) {
      return;
    }

    try {
      const token = localStorage.getItem('token');
      const API_URL = process.env.NEXT_PUBLIC_API_URL || 'http://localhost:3001';

      const response = await fetch(`${API_URL}/api/calendar/events/${eventId}`, {
        method: 'DELETE',
        headers: {
          'Authorization': `Bearer ${token}`
        }
      });

      if (response.ok) {
        setSuccess('Event deleted successfully!');
        fetchEvents(); // Refresh the events list
      } else {
        setError('Failed to delete event');
      }
    } catch (error) {
      console.error('Error deleting event:', error);
      setError('Failed to delete event');
    }
  }

  const openEditModal = (event: Event) => {
    setEditingEvent(event);
    setFormData({
      title: event.title,
      description: event.description,
      event_date: event.event_date,
      start_time: event.start_time || '',
      end_time: event.end_time || '',
      event_type: event.event_type,
      location: event.location || '',
      color: event.color,
      max_participants: event.max_participants?.toString() || ''
    });
    setShowEditModal(true);
  }

  const closeModals = () => {
    setShowAddModal(false);
    setShowEditModal(false);
    setEditingEvent(null);
    resetForm();
  }

  const formatDate = (dateString: string) => {
    return new Date(dateString).toLocaleDateString('en-US', {
      weekday: 'short',
      year: 'numeric',
      month: 'short',
      day: 'numeric'
    });
  }

  const formatTime = (timeString: string | null) => {
    if (!timeString) return '';
    const [hours, minutes] = timeString.split(':');
    const hour = parseInt(hours, 10);
    const ampm = hour >= 12 ? 'PM' : 'AM';
    const displayHour = hour % 12 || 12;
    return `${displayHour}:${minutes} ${ampm}`;
  }

  const adminEventsLoadingStates = [
    { text: "Checking authentication..." },
    { text: "Verifying admin privileges..." },
    { text: "Loading admin events..." },
    { text: "Preparing management interface..." }
  ];

  if (isLoading) {
    return (
      <div className="min-h-screen bg-gradient-to-br from-slate-50 via-blue-50 to-indigo-100">
        <MultiStepLoader
          loadingStates={adminEventsLoadingStates}
          loading={isLoading}
          duration={1200}
          loop={false}
        />
      </div>
    )
  }

  if (!isAuthenticated || !isAdmin) {
    return null
  }

  return (
    <div className="min-h-screen bg-gradient-to-br from-slate-50 via-blue-50 to-indigo-100">
      <CompleteNavbar navItems={navItems} userRole="admin" />

      <div className="pt-20 px-4">
        <div className="max-w-7xl mx-auto">
          {/* Header */}
          <div className="text-center py-8">
            <h1 className="text-4xl font-bold text-gray-900 mb-2">Admin Events Management</h1>
            <p className="text-xl text-gray-600">Manage all calendar events in the system</p>
          </div>

          {/* Success/Error Messages */}
          {success && (
            <div className="mb-6 p-4 bg-green-100 border border-green-400 text-green-700 rounded-lg">
              {success}
            </div>
          )}
          {error && (
            <div className="mb-6 p-4 bg-red-100 border border-red-400 text-red-700 rounded-lg">
              {error}
            </div>
          )}

          {/* Action Buttons */}
          <div className="mb-6 flex justify-between items-center">
            <button
              onClick={() => setShowAddModal(true)}
              className="bg-blue-600 hover:bg-blue-700 text-white px-6 py-2 rounded-lg font-medium transition-colors duration-200 flex items-center gap-2"
            >
              <svg className="w-5 h-5" fill="none" stroke="currentColor" viewBox="0 0 24 24">
                <path strokeLinecap="round" strokeLinejoin="round" strokeWidth={2} d="M12 4v16m8-8H4" />
              </svg>
              Add New Event
            </button>

            <button
              onClick={fetchEvents}
              disabled={isLoadingEvents}
              className="bg-gray-600 hover:bg-gray-700 text-white px-4 py-2 rounded-lg font-medium transition-colors duration-200 disabled:opacity-50 flex items-center gap-2"
            >
              <svg className="w-5 h-5" fill="none" stroke="currentColor" viewBox="0 0 24 24">
                <path strokeLinecap="round" strokeLinejoin="round" strokeWidth={2} d="M4 4v5h.582m15.356 2A8.001 8.001 0 004.582 9m0 0H9m11 11v-5h-.581m0 0a8.003 8.003 0 01-15.357-2m15.357 2H15" />
              </svg>
              Refresh
            </button>
          </div>

          {/* Events List */}
          <div className="bg-white rounded-2xl shadow-lg overflow-hidden">
            <div className="px-6 py-4 border-b border-gray-200">
              <h2 className="text-xl font-semibold text-gray-900">All Events ({events?.length || 0})</h2>
            </div>

            {isLoadingEvents ? (
              <div className="p-8 text-center">
                <div className="animate-spin rounded-full h-8 w-8 border-b-2 border-blue-600 mx-auto"></div>
                <p className="mt-2 text-gray-600">Loading events...</p>
              </div>
            ) : !events || events.length === 0 ? (
              <div className="p-8 text-center">
                <div className="w-16 h-16 bg-gray-100 rounded-full flex items-center justify-center mx-auto mb-4">
                  <svg className="w-8 h-8 text-gray-400" fill="none" stroke="currentColor" viewBox="0 0 24 24">
                    <path strokeLinecap="round" strokeLinejoin="round" strokeWidth={2} d="M8 7V3m8 4V3m-9 8h10M5 21h14a2 2 0 002-2V7a2 2 0 00-2-2H5a2 2 0 00-2 2v12a2 2 0 002 2z" />
                  </svg>
                </div>
                <h3 className="text-lg font-medium text-gray-900 mb-2">No events found</h3>
                <p className="text-gray-500">Get started by adding your first event.</p>
              </div>
            ) : (
              <div className="overflow-x-auto">
                <table className="min-w-full divide-y divide-gray-200">
                  <thead className="bg-gray-50">
                    <tr>
                                             <th className="px-6 py-3 text-left text-xs font-medium text-gray-500 uppercase tracking-wider">Event</th>
                       <th className="px-6 py-3 text-left text-xs font-medium text-gray-500 uppercase tracking-wider">Date & Time</th>
                       <th className="px-6 py-3 text-left text-xs font-medium text-gray-500 uppercase tracking-wider">Location</th>
                       <th className="px-6 py-3 text-left text-xs font-medium text-gray-500 uppercase tracking-wider">Type</th>
                       <th className="px-6 py-3 text-left text-xs font-medium text-gray-500 uppercase tracking-wider">Participants</th>
                       <th className="px-6 py-3 text-left text-xs font-medium text-gray-500 uppercase tracking-wider">Creator</th>
                       <th className="px-6 py-3 text-left text-xs font-medium text-gray-500 uppercase tracking-wider">Actions</th>
                    </tr>
                  </thead>
                  <tbody className="bg-white divide-y divide-gray-200">
                    {events?.map((event) => (
                      <tr key={event.id} className="hover:bg-gray-50">
                        <td className="px-6 py-4 whitespace-nowrap">
                          <div>
                            <div className="text-sm font-medium text-gray-900">{event.title}</div>
                            {event.description && (
                              <div className="text-sm text-gray-500 truncate max-w-xs">{event.description}</div>
                            )}
                          </div>
                        </td>
                        <td className="px-6 py-4 whitespace-nowrap">
                          <div className="text-sm text-gray-900">{formatDate(event.event_date)}</div>
                          {(event.start_time || event.end_time) && (
                            <div className="text-sm text-gray-500">
                              {event.start_time && formatTime(event.start_time)}
                              {event.start_time && event.end_time && ' - '}
                              {event.end_time && formatTime(event.end_time)}
                            </div>
                          )}
                        </td>
                        <td className="px-6 py-4 whitespace-nowrap">
                          <div className="text-sm text-gray-900">
                            {event.location || 'Not specified'}
                          </div>
                        </td>
                                                 <td className="px-6 py-4 whitespace-nowrap">
                           <span
                             className="inline-flex items-center px-2.5 py-0.5 rounded-full text-xs font-medium"
                             style={{
                               backgroundColor: `${event.color}20`,
                               color: event.color,
                               border: `1px solid ${event.color}40`
                             }}
                           >
                             {event.event_type}
                           </span>
                         </td>
                         <td className="px-6 py-4 whitespace-nowrap text-sm text-gray-500">
                           {event.current_participants || 0}
                           {event.max_participants && ` / ${event.max_participants}`}
                           {!event.max_participants && ' / ∞'}
                         </td>
                         <td className="px-6 py-4 whitespace-nowrap text-sm text-gray-500">
                           {event.creator_student_id || 'System'}
                         </td>
                        <td className="px-6 py-4 whitespace-nowrap text-sm font-medium">
                          <div className="flex space-x-2">
                            <button
                              onClick={() => openEditModal(event)}
                              className="text-blue-600 hover:text-blue-900 transition-colors duration-200"
                            >
                              Edit
                            </button>
                            <button
                              onClick={() => handleDeleteEvent(event.id)}
                              className="text-red-600 hover:text-red-900 transition-colors duration-200"
                            >
                              Delete
                            </button>
                          </div>
                        </td>
                      </tr>
                    ))}
                  </tbody>
                </table>
              </div>
            )}
          </div>
        </div>
      </div>

      {/* Add Event Modal */}
      {showAddModal && (
        <div className="fixed inset-0 bg-black bg-opacity-50 flex items-center justify-center z-50 p-4">
          <div className="bg-white rounded-lg max-w-md w-full max-h-[90vh] overflow-y-auto">
            <div className="p-6">
              <div className="flex justify-between items-center mb-4">
                <h3 className="text-lg font-medium text-gray-900">Add New Event</h3>
                <button
                  onClick={closeModals}
                  className="text-gray-400 hover:text-gray-600"
                >
                  <svg className="w-6 h-6" fill="none" stroke="currentColor" viewBox="0 0 24 24">
                    <path strokeLinecap="round" strokeLinejoin="round" strokeWidth={2} d="M6 18L18 6M6 6l12 12" />
                  </svg>
                </button>
              </div>

              <form onSubmit={handleAddEvent}>
                <div className="space-y-4">
                  <div>
                    <label className="block text-sm font-medium text-gray-700 mb-1">Title *</label>
                    <input
                      type="text"
                      name="title"
                      value={formData.title}
                      onChange={handleInputChange}
                      required
                      className="w-full px-3 py-2 border border-gray-300 rounded-md focus:outline-none focus:ring-2 focus:ring-blue-500 text-gray-900 bg-white"
                    />
                  </div>

                  <div>
                    <label className="block text-sm font-medium text-gray-700 mb-1">Description</label>
                    <textarea
                      name="description"
                      value={formData.description}
                      onChange={handleInputChange}
                      rows={3}
                      className="w-full px-3 py-2 border border-gray-300 rounded-md focus:outline-none focus:ring-2 focus:ring-blue-500 text-gray-900 bg-white"
                    />
                  </div>

                  <div>
                    <label className="block text-sm font-medium text-gray-700 mb-1">Date *</label>
                    <input
                      type="date"
                      name="event_date"
                      value={formData.event_date}
                      onChange={handleInputChange}
                      required
                      className="w-full px-3 py-2 border border-gray-300 rounded-md focus:outline-none focus:ring-2 focus:ring-blue-500 text-gray-900 bg-white"
                    />
                  </div>

                  <div className="grid grid-cols-2 gap-4">
                    <div>
                      <label className="block text-sm font-medium text-gray-700 mb-1">Start Time</label>
                      <input
                        type="time"
                        name="start_time"
                        value={formData.start_time}
                        onChange={handleInputChange}
                        className="w-full px-3 py-2 border border-gray-300 rounded-md focus:outline-none focus:ring-2 focus:ring-blue-500 text-gray-900 bg-white"
                      />
                    </div>

                    <div>
                      <label className="block text-sm font-medium text-gray-700 mb-1">End Time</label>
                      <input
                        type="time"
                        name="end_time"
                        value={formData.end_time}
                        onChange={handleInputChange}
                        className="w-full px-3 py-2 border border-gray-300 rounded-md focus:outline-none focus:ring-2 focus:ring-blue-500 text-gray-900 bg-white"
                      />
                    </div>
                  </div>

                  <div>
                    <label className="block text-sm font-medium text-gray-700 mb-1">Location</label>
                    <input
                      type="text"
                      name="location"
                      value={formData.location}
                      onChange={handleInputChange}
                      placeholder="e.g., Room 101, Building A"
                      className="w-full px-3 py-2 border border-gray-300 rounded-md focus:outline-none focus:ring-2 focus:ring-blue-500 text-gray-900 bg-white"
                    />
                  </div>

                  <div>
                    <label className="block text-sm font-medium text-gray-700 mb-1">Event Type</label>
                    <select
                      name="event_type"
                      value={formData.event_type}
                      onChange={handleInputChange}
                      className="w-full px-3 py-2 border border-gray-300 rounded-md focus:outline-none focus:ring-2 focus:ring-blue-500 text-gray-900 bg-white"
                    >
                      {eventTypes.map(type => (
                        <option key={type.value} value={type.value}>{type.label}</option>
                      ))}
                    </select>
                  </div>

                  <div>
                    <label className="block text-sm font-medium text-gray-700 mb-1">Max Participants</label>
                    <input
                      type="number"
                      name="max_participants"
                      value={formData.max_participants}
                      onChange={handleInputChange}
                      min="0"
                      placeholder="Leave empty for unlimited"
                      className="w-full px-3 py-2 border border-gray-300 rounded-md focus:outline-none focus:ring-2 focus:ring-blue-500 text-gray-900 bg-white"
                    />
                  </div>
                </div>

                <div className="flex justify-end space-x-3 mt-6">
                  <button
                    type="button"
                    onClick={closeModals}
                    className="px-4 py-2 text-gray-700 bg-gray-100 hover:bg-gray-200 rounded-md transition-colors duration-200"
                  >
                    Cancel
                  </button>
                  <button
                    type="submit"
                    disabled={isSubmitting}
                    className="px-4 py-2 bg-blue-600 text-white rounded-md hover:bg-blue-700 transition-colors duration-200 disabled:opacity-50"
                  >
                    {isSubmitting ? 'Creating...' : 'Create Event'}
                  </button>
                </div>
              </form>
            </div>
          </div>
        </div>
      )}

      {/* Edit Event Modal */}
      {showEditModal && editingEvent && (
        <div className="fixed inset-0 bg-black bg-opacity-50 flex items-center justify-center z-50 p-4">
          <div className="bg-white rounded-lg max-w-md w-full max-h-[90vh] overflow-y-auto">
            <div className="p-6">
              <div className="flex justify-between items-center mb-4">
                <h3 className="text-lg font-medium text-gray-900">Edit Event</h3>
                <button
                  onClick={closeModals}
                  className="text-gray-400 hover:text-gray-600"
                >
                  <svg className="w-6 h-6" fill="none" stroke="currentColor" viewBox="0 0 24 24">
                    <path strokeLinecap="round" strokeLinejoin="round" strokeWidth={2} d="M6 18L18 6M6 6l12 12" />
                  </svg>
                </button>
              </div>

              <form onSubmit={handleEditEvent}>
                <div className="space-y-4">
                  <div>
                    <label className="block text-sm font-medium text-gray-700 mb-1">Title *</label>
                    <input
                      type="text"
                      name="title"
                      value={formData.title}
                      onChange={handleInputChange}
                      required
                      className="w-full px-3 py-2 border border-gray-300 rounded-md focus:outline-none focus:ring-2 focus:ring-blue-500 text-gray-900 bg-white"
                    />
                  </div>

                  <div>
                    <label className="block text-sm font-medium text-gray-700 mb-1">Description</label>
                    <textarea
                      name="description"
                      value={formData.description}
                      onChange={handleInputChange}
                      rows={3}
                      className="w-full px-3 py-2 border border-gray-300 rounded-md focus:outline-none focus:ring-2 focus:ring-blue-500 text-gray-900 bg-white"
                    />
                  </div>

                  <div>
                    <label className="block text-sm font-medium text-gray-700 mb-1">Date *</label>
                    <input
                      type="date"
                      name="event_date"
                      value={formData.event_date}
                      onChange={handleInputChange}
                      required
                      className="w-full px-3 py-2 border border-gray-300 rounded-md focus:outline-none focus:ring-2 focus:ring-blue-500 text-gray-900 bg-white"
                    />
                  </div>

                  <div className="grid grid-cols-2 gap-4">
                    <div>
                      <label className="block text-sm font-medium text-gray-700 mb-1">Start Time</label>
                      <input
                        type="time"
                        name="start_time"
                        value={formData.start_time}
                        onChange={handleInputChange}
                        className="w-full px-3 py-2 border border-gray-300 rounded-md focus:outline-none focus:ring-2 focus:ring-blue-500 text-gray-900 bg-white"
                      />
                    </div>

                    <div>
                      <label className="block text-sm font-medium text-gray-700 mb-1">End Time</label>
                      <input
                        type="time"
                        name="end_time"
                        value={formData.end_time}
                        onChange={handleInputChange}
                        className="w-full px-3 py-2 border border-gray-300 rounded-md focus:outline-none focus:ring-2 focus:ring-blue-500 text-gray-900 bg-white"
                      />
                    </div>
                  </div>

                  <div>
                    <label className="block text-sm font-medium text-gray-700 mb-1">Event Type</label>
                    <select
                      name="event_type"
                      value={formData.event_type}
                      onChange={handleInputChange}
                      className="w-full px-3 py-2 border border-gray-300 rounded-md focus:outline-none focus:ring-2 focus:ring-blue-500 text-gray-900 bg-white"
                    >
                      {eventTypes.map(type => (
                        <option key={type.value} value={type.value}>{type.label}</option>
                      ))}
                    </select>
                  </div>

                  <div>
                    <label className="block text-sm font-medium text-gray-700 mb-1">Max Participants</label>
                    <input
                      type="number"
                      name="max_participants"
                      value={formData.max_participants}
                      onChange={handleInputChange}
                      min="0"
                      placeholder="Leave empty for unlimited"
                      className="w-full px-3 py-2 border border-gray-300 rounded-md focus:outline-none focus:ring-2 focus:ring-blue-500 text-gray-900 bg-white"
                    />
                  </div>
                </div>

                <div className="flex justify-end space-x-3 mt-6">
                  <button
                    type="button"
                    onClick={closeModals}
                    className="px-4 py-2 text-gray-700 bg-gray-100 hover:bg-gray-200 rounded-md transition-colors duration-200"
                  >
                    Cancel
                  </button>
                  <button
                    type="submit"
                    disabled={isSubmitting}
                    className="px-4 py-2 bg-blue-600 text-white rounded-md hover:bg-blue-700 transition-colors duration-200 disabled:opacity-50"
                  >
                    {isSubmitting ? 'Updating...' : 'Update Event'}
                  </button>
                </div>
              </form>
            </div>
          </div>
        </div>
      )}
    </div>
  )
}<|MERGE_RESOLUTION|>--- conflicted
+++ resolved
@@ -203,7 +203,6 @@
     try {
       const token = localStorage.getItem('token');
       const API_URL = process.env.NEXT_PUBLIC_API_URL || 'http://localhost:3001';
-<<<<<<< HEAD
       
       // Process the form data before sending
       const processedData = {
@@ -219,9 +218,6 @@
         color: formData.color ? formData.color.replace(/[^#0-9A-Fa-f]/g, '') : null
       };
       
-=======
-
->>>>>>> 946bb303
       const response = await fetch(`${API_URL}/api/calendar/events`, {
         method: 'POST',
         headers: {
@@ -258,7 +254,6 @@
     try {
       const token = localStorage.getItem('token');
       const API_URL = process.env.NEXT_PUBLIC_API_URL || 'http://localhost:3001';
-<<<<<<< HEAD
       
       // Process the form data before sending
       const processedData = {
@@ -274,9 +269,6 @@
         color: formData.color ? formData.color.replace(/[^#0-9A-Fa-f]/g, '') : null
       };
       
-=======
-
->>>>>>> 946bb303
       const response = await fetch(`${API_URL}/api/calendar/events/${editingEvent.id}`, {
         method: 'PUT',
         headers: {
